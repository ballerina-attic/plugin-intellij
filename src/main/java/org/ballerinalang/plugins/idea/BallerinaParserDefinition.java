--- conflicted
+++ resolved
@@ -300,17 +300,14 @@
                 return new WorkerInterationStatementNode(node);
             case BallerinaParser.RULE_functionInvocation:
                 return new FunctionInvocationNode(node);
-<<<<<<< HEAD
             case BallerinaParser.RULE_returnStatement:
                 return new ReturnStatementNode(node);
             case BallerinaParser.RULE_throwStatement:
                 return new ThrowStatementNode(node);
             case BallerinaParser.RULE_replyStatement:
                 return new ReplyStatementNode(node);
-=======
             case BallerinaParser.RULE_annotationAttribute:
                 return new AnnotationAttributeNode(node);
->>>>>>> d96ff391
             default:
                 return new ANTLRPsiNode(node);
         }
