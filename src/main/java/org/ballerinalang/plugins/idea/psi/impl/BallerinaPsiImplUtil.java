--- conflicted
+++ resolved
@@ -1234,7 +1234,6 @@
         return false;
     }
 
-<<<<<<< HEAD
     public static boolean canSuggestArrayLength(@NotNull PsiElement definition,
                                                 @NotNull PsiElement reference) {
         TypeNameNode typeNameNode = PsiTreeUtil.getChildOfType(definition, TypeNameNode.class);
@@ -1275,7 +1274,9 @@
         String definitionRegex = "\\[\\s*]";
         int definitionDimension = getArrayDimension(definitionText, definitionRegex);
         return definitionDimension != 0;
-=======
+    }
+
+
     /**
      * Gets annotation definition node from annotation attachment node.
      *
@@ -1312,6 +1313,5 @@
         List<FieldDefinitionNode> results = new LinkedList<>();
         results.addAll(PsiTreeUtil.findChildrenOfType(node, FieldDefinitionNode.class));
         return results;
->>>>>>> d96ff391
     }
 }