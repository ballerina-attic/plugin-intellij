/*
 *  Copyright (c) 2017, WSO2 Inc. (http://www.wso2.org) All Rights Reserved.
 *
 *  Licensed under the Apache License, Version 2.0 (the "License");
 *  you may not use this file except in compliance with the License.
 *  You may obtain a copy of the License at
 *
 *  http://www.apache.org/licenses/LICENSE-2.0
 *
 *  Unless required by applicable law or agreed to in writing, software
 *  distributed under the License is distributed on an "AS IS" BASIS,
 *  WITHOUT WARRANTIES OR CONDITIONS OF ANY KIND, either express or implied.
 *  See the License for the specific language governing permissions and
 *  limitations under the License.
 */

package org.ballerinalang.plugins.idea.completion;

import com.intellij.codeInsight.completion.CompletionContributor;
import com.intellij.codeInsight.completion.CompletionParameters;
import com.intellij.codeInsight.completion.CompletionResultSet;
import com.intellij.psi.PsiElement;
import com.intellij.psi.PsiErrorElement;
import com.intellij.psi.PsiReference;
import com.intellij.psi.impl.source.tree.LeafPsiElement;
import com.intellij.psi.tree.IElementType;
import com.intellij.psi.util.PsiTreeUtil;
import org.antlr.jetbrains.adaptor.psi.ANTLRPsiNode;
import org.ballerinalang.plugins.idea.BallerinaTypes;
import org.ballerinalang.plugins.idea.psi.AnnotationAttachmentNode;
import org.ballerinalang.plugins.idea.psi.AnnotationDefinitionNode;
import org.ballerinalang.plugins.idea.psi.CallableUnitBodyNode;
import org.ballerinalang.plugins.idea.psi.ConnectorBodyNode;
import org.ballerinalang.plugins.idea.psi.ConnectorDefinitionNode;
import org.ballerinalang.plugins.idea.psi.ConstantDefinitionNode;
import org.ballerinalang.plugins.idea.psi.DefinitionNode;
import org.ballerinalang.plugins.idea.psi.ExpressionNode;
import org.ballerinalang.plugins.idea.psi.FunctionDefinitionNode;
import org.ballerinalang.plugins.idea.psi.GlobalVariableDefinitionNode;
import org.ballerinalang.plugins.idea.psi.IdentifierPSINode;
import org.ballerinalang.plugins.idea.psi.ImportDeclarationNode;
import org.ballerinalang.plugins.idea.psi.MapStructKeyValueNode;
import org.ballerinalang.plugins.idea.psi.NameReferenceNode;
import org.ballerinalang.plugins.idea.psi.PackageDeclarationNode;
import org.ballerinalang.plugins.idea.psi.ResourceDefinitionNode;
import org.ballerinalang.plugins.idea.psi.ServiceBodyNode;
import org.ballerinalang.plugins.idea.psi.ServiceDefinitionNode;
import org.ballerinalang.plugins.idea.psi.StatementNode;
import org.ballerinalang.plugins.idea.psi.TypeNameNode;
import org.ballerinalang.plugins.idea.psi.references.NameReference;
import org.jetbrains.annotations.NotNull;

import static org.ballerinalang.plugins.idea.completion.BallerinaCompletionUtils.*;

public class BallerinaKeywordsCompletionContributor extends CompletionContributor {

    @Override
    public void fillCompletionVariants(@NotNull CompletionParameters parameters, @NotNull CompletionResultSet result) {
        PsiElement element = parameters.getPosition();
        PsiElement parent = element.getParent();

        if (element instanceof LeafPsiElement) {
            IElementType elementType = ((LeafPsiElement) element).getElementType();
            if (elementType == BallerinaTypes.FLOATING_POINT) {
                return;
            }
        }

        if (parent instanceof NameReferenceNode) {
<<<<<<< HEAD
            PsiElement prevVisibleLeaf = PsiTreeUtil.prevVisibleLeaf(element);
            if (prevVisibleLeaf instanceof IdentifierPSINode) {
=======
            PsiElement prevVisibleSibling = PsiTreeUtil.prevVisibleLeaf(element);
            if (prevVisibleSibling instanceof IdentifierPSINode) {
>>>>>>> 3f5ee57f
                addAttachKeyword(result);
                return;
            }

            ANTLRPsiNode definitionParent = PsiTreeUtil.getParentOfType(parent, CallableUnitBodyNode.class,
                    ServiceBodyNode.class, ConnectorBodyNode.class);
            if (definitionParent != null && prevVisibleLeaf != null && "=".equals(prevVisibleLeaf.getText())) {
                addCreateKeyword(result);
<<<<<<< HEAD
                result.addAllElements(getValueKeywords());
            }

            ExpressionNode expressionNode = PsiTreeUtil.getParentOfType(parent, ExpressionNode.class);
            if (expressionNode != null && expressionNode.getChildren().length == 1) {
                PsiReference referenceAt = parent.findReferenceAt(0);
                if (referenceAt == null || referenceAt instanceof NameReference) {
                    result.addAllElements(getValueKeywords());
                }
                PsiElement nextVisibleLeaf = PsiTreeUtil.nextVisibleLeaf(element);
                if ((prevVisibleLeaf != null && "(".equals(prevVisibleLeaf.getText())) ||
                        (nextVisibleLeaf != null && ")".equals(nextVisibleLeaf.getText()))) {
                    addOtherTypeAsLookup(result);
                    addValueTypesAsLookups(result);
                    addReferenceTypesAsLookups(result);
                }
=======
                addTypeOfKeyword(result);
                addLengthOfKeyword(result);
>>>>>>> 3f5ee57f
            }

            TypeNameNode typeNameNode = PsiTreeUtil.getParentOfType(parent, TypeNameNode.class);
            if (typeNameNode != null && prevVisibleLeaf != null && !prevVisibleLeaf.getText().matches("[:.=]")) {
                AnnotationDefinitionNode annotationDefinitionNode = PsiTreeUtil.getParentOfType(typeNameNode,
                        AnnotationDefinitionNode.class);
                if (annotationDefinitionNode == null) {
                    addOtherTypeAsLookup(result);
                    addXmlnsAsLookup(result);
                    addValueTypesAsLookups(result);
                    addReferenceTypesAsLookups(result);
                }
            }
        }

        if (parent instanceof StatementNode) {
            PsiElement prevVisibleSibling = PsiTreeUtil.prevVisibleLeaf(element);
            if (prevVisibleSibling != null && "=".equals(prevVisibleSibling.getText())) {
                addCreateKeyword(result);
                addTypeOfKeyword(result);
                addLengthOfKeyword(result);
            }
        }

        if (parent instanceof ConstantDefinitionNode || parent instanceof PsiErrorElement) {
            PsiElement prevVisibleSibling = PsiTreeUtil.prevVisibleLeaf(element);
            if (prevVisibleSibling != null && "const".equals(prevVisibleSibling.getText())) {
                addValueTypesAsLookups(result);
                return;
            }
        }

        if (parent instanceof PsiErrorElement) {

            PsiElement prevVisibleSibling = PsiTreeUtil.prevVisibleLeaf(element);

            PsiElement definitionNode = PsiTreeUtil.getParentOfType(element,
                    FunctionDefinitionNode.class, ServiceDefinitionNode.class, ConnectorDefinitionNode.class,
                    ResourceDefinitionNode.class);
            if (definitionNode != null) {

                if (prevVisibleSibling != null && "=".equals(prevVisibleSibling.getText())) {
                    addCreateKeyword(result);
<<<<<<< HEAD
                    result.addAllElements(getValueKeywords());
=======
                    addTypeOfKeyword(result);
                    addLengthOfKeyword(result);
>>>>>>> 3f5ee57f
                }

                if (prevVisibleSibling != null && prevVisibleSibling.getText().matches("[;{}]")
                        && !(prevVisibleSibling.getParent() instanceof AnnotationAttachmentNode)) {
                    // Todo - change method
                    addOtherTypeAsLookup(result);
                    addXmlnsAsLookup(result);
                    addValueTypesAsLookups(result);
                    addReferenceTypesAsLookups(result);

                    addCommonKeywords(result);
                    if (definitionNode instanceof FunctionDefinitionNode) {
                        result.addAllElements(getFunctionSpecificKeywords());
                    }
                    if (definitionNode instanceof ResourceDefinitionNode) {
                        result.addAllElements(getResourceSpecificKeywords());
                    }
                    result.addAllElements(createCommonKeywords());
                }
                if (prevVisibleSibling == null
                        || !(prevVisibleSibling.getParent() instanceof AnnotationAttachmentNode)) {
                    result.addAllElements(getValueKeywords());
                }
            }

            ConnectorBodyNode connectorBodyNode = PsiTreeUtil.getParentOfType(element, ConnectorBodyNode.class);
            if (connectorBodyNode != null) {
                addConnectorSpecificKeywords(result);
            }

            ConnectorDefinitionNode connectorDefinitionNode = PsiTreeUtil.getParentOfType(element,
                    ConnectorDefinitionNode.class);
            if (connectorDefinitionNode != null) {
                addConnectorSpecificKeywords(result);
            }
            return;
        }

        if (parent instanceof NameReferenceNode) {

            MapStructKeyValueNode mapStructKeyValueNode = PsiTreeUtil.getParentOfType(parent,
                    MapStructKeyValueNode.class);

            if (mapStructKeyValueNode == null) {
                PsiElement prevVisibleSibling = PsiTreeUtil.prevVisibleLeaf(element);
                if (prevVisibleSibling != null && "{".equals(prevVisibleSibling.getText())) {
                    FunctionDefinitionNode functionDefinitionNode = PsiTreeUtil.getParentOfType(element,
                            FunctionDefinitionNode.class);

                    if (functionDefinitionNode != null) {

                        // Todo - change method
                        addOtherTypeAsLookup(result);
                        addXmlnsAsLookup(result);
                        addValueTypesAsLookups(result);
                        addReferenceTypesAsLookups(result);

                        result.addAllElements(getFunctionSpecificKeywords());
                        result.addAllElements(createCommonKeywords());
                        result.addAllElements(getValueKeywords());
                    }

                    ServiceBodyNode serviceBodyNode = PsiTreeUtil.getParentOfType(element, ServiceBodyNode.class);
                    if (serviceBodyNode != null) {
                        result.addAllElements(createServiceSpecificKeywords());
                    }

                    ConnectorBodyNode connectorBodyNode = PsiTreeUtil.getParentOfType(element, ConnectorBodyNode.class);
                    if (connectorBodyNode != null) {
                        addConnectorSpecificKeywords(result);
                    }
                }
            }
        }

        if (parent instanceof ResourceDefinitionNode) {
            result.addAllElements(createServiceSpecificKeywords());
        }

        if (parent.getPrevSibling() == null) {

            GlobalVariableDefinitionNode globalVariableDefinitionNode = PsiTreeUtil.getParentOfType(element,
                    GlobalVariableDefinitionNode.class);
            if (globalVariableDefinitionNode != null) {
                PsiElement prevVisibleSibling = PsiTreeUtil.prevVisibleLeaf(element);
                if (prevVisibleSibling != null && !(";".equals(prevVisibleSibling.getText()))) {
                    return;
                }

                PsiElement definitionNode = globalVariableDefinitionNode.getParent();

                PackageDeclarationNode prevPackageDeclarationNode = PsiTreeUtil.getPrevSiblingOfType(definitionNode,
                        PackageDeclarationNode.class);

                ImportDeclarationNode prevImportDeclarationNode = PsiTreeUtil.getPrevSiblingOfType(definitionNode,
                        ImportDeclarationNode.class);

                ConstantDefinitionNode prevConstantDefinitionNode = PsiTreeUtil.getPrevSiblingOfType(definitionNode,
                        ConstantDefinitionNode.class);

                DefinitionNode prevDefinitionNode =
                        PsiTreeUtil.getPrevSiblingOfType(definitionNode, DefinitionNode.class);

                GlobalVariableDefinitionNode prevGlobalVariableDefinition =
                        PsiTreeUtil.findChildOfType(prevDefinitionNode, GlobalVariableDefinitionNode.class);

                if (prevPackageDeclarationNode == null && prevImportDeclarationNode == null
                        && prevConstantDefinitionNode == null && prevGlobalVariableDefinition == null) {
                    addFileLevelKeywordsAsLookups(result, true, true);
                } else if ((prevPackageDeclarationNode != null || prevImportDeclarationNode != null)
                        && prevConstantDefinitionNode == null && prevGlobalVariableDefinition == null) {
                    addFileLevelKeywordsAsLookups(result, false, true);
                } else {
                    addFileLevelKeywordsAsLookups(result, false, false);
                }

                addTypeNamesAsLookups(result);
            }
        }
    }
}<|MERGE_RESOLUTION|>--- conflicted
+++ resolved
@@ -67,13 +67,8 @@
         }
 
         if (parent instanceof NameReferenceNode) {
-<<<<<<< HEAD
             PsiElement prevVisibleLeaf = PsiTreeUtil.prevVisibleLeaf(element);
             if (prevVisibleLeaf instanceof IdentifierPSINode) {
-=======
-            PsiElement prevVisibleSibling = PsiTreeUtil.prevVisibleLeaf(element);
-            if (prevVisibleSibling instanceof IdentifierPSINode) {
->>>>>>> 3f5ee57f
                 addAttachKeyword(result);
                 return;
             }
@@ -82,7 +77,8 @@
                     ServiceBodyNode.class, ConnectorBodyNode.class);
             if (definitionParent != null && prevVisibleLeaf != null && "=".equals(prevVisibleLeaf.getText())) {
                 addCreateKeyword(result);
-<<<<<<< HEAD
+                addTypeOfKeyword(result);
+                addLengthOfKeyword(result);
                 result.addAllElements(getValueKeywords());
             }
 
@@ -99,10 +95,6 @@
                     addValueTypesAsLookups(result);
                     addReferenceTypesAsLookups(result);
                 }
-=======
-                addTypeOfKeyword(result);
-                addLengthOfKeyword(result);
->>>>>>> 3f5ee57f
             }
 
             TypeNameNode typeNameNode = PsiTreeUtil.getParentOfType(parent, TypeNameNode.class);
@@ -146,12 +138,9 @@
 
                 if (prevVisibleSibling != null && "=".equals(prevVisibleSibling.getText())) {
                     addCreateKeyword(result);
-<<<<<<< HEAD
                     result.addAllElements(getValueKeywords());
-=======
                     addTypeOfKeyword(result);
                     addLengthOfKeyword(result);
->>>>>>> 3f5ee57f
                 }
 
                 if (prevVisibleSibling != null && prevVisibleSibling.getText().matches("[;{}]")
